--- conflicted
+++ resolved
@@ -277,12 +277,6 @@
             )
                 return new JSUntranslatableExpression(node);
 
-<<<<<<< HEAD
-            var finalType = node.ExpectedType ?? node.InferredType;
-
-            return new JSBinaryOperatorExpression(
-                op, lhs, rhs, node.InferredType ?? node.ExpectedType
-=======
             if (TypeUtil.IsEnum(node.Arguments[0].InferredType ?? node.Arguments[0].ExpectedType)
                 || TypeUtil.IsEnum(node.Arguments[1].InferredType ?? node.Arguments[1].ExpectedType)
             ) {
@@ -295,7 +289,6 @@
             var resultType = node.InferredType ?? node.ExpectedType;
             var result = new JSBinaryOperatorExpression(
                 op, lhs, rhs, resultType
->>>>>>> 9fd6be12
             );
 
             return result;

--- conflicted
+++ resolved
@@ -112,7 +112,7 @@
     <None Include="SimpleTestCases\ArrayResize.cs" />
     <None Include="SimpleTestCases\StringContains.cs" />
     <None Include="SimpleTestCases\StringSubstring.cs" />
-<<<<<<< HEAD
+    <None Include="SimpleTestCases\InterfaceOverloads.cs" />
     <None Include="TestCases\ArrayFieldWithSelfReference.cs" />
     <None Include="TestCases\CharField.cs" />
     <None Include="TestCases\ArrayFieldOfThisType.cs" />
@@ -133,9 +133,6 @@
     <None Include="TestCases\EnumAnonymousMethod.cs" />
     <Compile Include="SimpleTestCases\ArrayListIndexer.cs" />
     <None Include="SimpleTestCases\ListIList.cs" />
-=======
-    <None Include="SimpleTestCases\InterfaceOverloads.cs" />
->>>>>>> 6777d3f3
     <Compile Include="XMLTests.cs" />
     <Compile Include="ReflectionTests.cs" />
     <Compile Include="DependencyTests.cs" />
